--- conflicted
+++ resolved
@@ -1,16 +1,6 @@
 #! /usr/bin/env python
-<<<<<<< HEAD
-import LightPipes
+from LightPipes import *
 import matplotlib.pyplot as plt
-from LightPipes import cm, m, mm, nm, um
-
-
-LP=LightPipes.Init()
-=======
-from LightPipes import *
-
-import matplotlib.pyplot as plt
->>>>>>> 2df140d1
 
 wavelength=500*nm
 size=8.0*mm

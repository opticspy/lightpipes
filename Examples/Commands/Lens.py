from LightPipes import *
import matplotlib.pyplot as plt
import numpy as np
<<<<<<< HEAD
from LightPipes import cm, m, mm, nm, um


LP=lp.Init()
=======
>>>>>>> 2df140d1

wavelength=500*nm
size=5.0*mm
N=100
R=1*mm
z=1*m
f=1*m
dx=0*mm
dy=0*mm

<<<<<<< HEAD
F=LP.Begin(size,wavelength,N)
F=LP.CircAperture(R, 0, 0, F)
F=LP.Lens(f,dx,dy,F)


II=np.zeros((100,100))
F=LP.MultPhase(II,F)
F=LP.Forvard(z,F)


I=LP.Intensity(2,F)
#plt.imshow(I)
plt.plot(I[N/2][:N])
=======
F=Begin(size,wavelength,N)
F=CircAperture(R, 0, 0, F)
F=Lens(f,dx,dy,F)


II=np.zeros((100,100))
F=MultPhase(II,F)   
F=Forvard(z,F)


I=Intensity(2,F)
#plt.imshow(I)
plt.plot(I[int(N/2)][:N])
>>>>>>> 2df140d1
plt.show()<|MERGE_RESOLUTION|>--- conflicted
+++ resolved
@@ -1,13 +1,6 @@
 from LightPipes import *
 import matplotlib.pyplot as plt
 import numpy as np
-<<<<<<< HEAD
-from LightPipes import cm, m, mm, nm, um
-
-
-LP=lp.Init()
-=======
->>>>>>> 2df140d1
 
 wavelength=500*nm
 size=5.0*mm
@@ -18,21 +11,6 @@
 dx=0*mm
 dy=0*mm
 
-<<<<<<< HEAD
-F=LP.Begin(size,wavelength,N)
-F=LP.CircAperture(R, 0, 0, F)
-F=LP.Lens(f,dx,dy,F)
-
-
-II=np.zeros((100,100))
-F=LP.MultPhase(II,F)
-F=LP.Forvard(z,F)
-
-
-I=LP.Intensity(2,F)
-#plt.imshow(I)
-plt.plot(I[N/2][:N])
-=======
 F=Begin(size,wavelength,N)
 F=CircAperture(R, 0, 0, F)
 F=Lens(f,dx,dy,F)
@@ -46,5 +24,4 @@
 I=Intensity(2,F)
 #plt.imshow(I)
 plt.plot(I[int(N/2)][:N])
->>>>>>> 2df140d1
 plt.show()
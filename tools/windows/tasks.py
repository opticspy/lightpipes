--- conflicted
+++ resolved
@@ -8,14 +8,8 @@
 from invoke import task
 from invoke.platform import WINDOWS
 
-<<<<<<< HEAD
 CONDA_32 = r'C:\Users\{}\Miniconda32\Scripts\conda.exe'.format(getuser())
 CONDA_64 = r'C:\Users\{}\Miniconda64\Scripts\conda.exe'.format(getuser())
-
-=======
-CONDA_32 = r'C:\Users\Fred\Miniconda32\Scripts\conda.exe'
-CONDA_64 = r'C:\Users\Fred\Miniconda64\Scripts\conda.exe'
->>>>>>> 2df140d1
 
 SHELL = r'C:\Windows\system32\cmd.exe'
 if WINDOWS:
@@ -49,7 +43,7 @@
 SUPPORTED_BIT = ['32','64']
 SUPPORTED_CPYTHON = [
     '27',
-#    '34',
+    '34',
     '35',
     '36',
 ]

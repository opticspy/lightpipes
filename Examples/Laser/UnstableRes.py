#!/usr/bin/env python

from matplotlib.backends.backend_tkagg import FigureCanvasTkAgg, NavigationToolbar2TkAgg
from matplotlib.figure import Figure
from LightPipes import cm, m, mm, nm, um


import sys
if sys.version_info[0] < 3:
    import Tkinter as Tk
else:
    import tkinter as Tk

<<<<<<< HEAD
LP=LightPipes.Init()
=======
from LightPipes import *

root = Tk.Tk()
root.wm_title("Unstable resonator")

>>>>>>> 2df140d1
wavelength = 308*nm
size=14*mm
N=100
w=5.48*mm
f1=-10*m; f2=20*m; L=10*m; Isat=1.0; alpha=1e-4; Lgain=1e4;
tx=0.0; ty=0.00000;

f = Figure(figsize = (3,3), dpi=75)
canvas = FigureCanvasTkAgg(f, master=root)
canvas._tkcanvas.pack(side=Tk.TOP, fill=Tk.BOTH, expand=1)

F=Begin(size,wavelength,N);
F=RandomIntensity(2,1,F)
F=RandomPhase(5,1,F);
def TheExample():
	global F
	w=float(scale_w.get())*mm
	F=RectAperture(w,w,0,0,0,F);   F=Gain(Isat,alpha,Lgain,F);
	F=LensFresnel(f1,L,F);   F=Gain(Isat,alpha,Lgain,F);
	F=LensFresnel(f2,L,F);
	F=Tilt(tx,ty,F);
	F=Interpol(size,N,0,0,0,1,F);
	F2=RectScreen(w,w,0,0,0,F);
	I=Intensity(0,F2)
	plt = f.add_subplot(111,navigate=False )
	plt.imshow(I); plt.axis('off')
	canvas.show()

def _quit():
	root.quit()		# stops mainloop
	root.destroy()	# this is necessary on Windows to prevent
					# Fatal Python Error: PyEval_RestoreThread: NULL tstate

#toolbar = NavigationToolbar2TkAgg( canvas, root )
#toolbar.set_message ('PIPO')

scale_w = Tk.Scale(orient='horizontal', label = 'w/mm', length = 300, from_=1.0, to=8.0, resolution = 0.1, var = w)

scale_w.pack()


scale_w.set(w/mm)


button = Tk.Button(master=root, width = 20, text='Quit', command=_quit)
button.pack(side=Tk.BOTTOM)

def task():
    TheExample()
    root.after(1, task)  # reschedule event in 2 seconds

root.after(1, task)
root.mainloop()
# If you put root.destroy() here, it will cause an error if
# the window is closed with the window manager.<|MERGE_RESOLUTION|>--- conflicted
+++ resolved
@@ -11,15 +11,11 @@
 else:
     import tkinter as Tk
 
-<<<<<<< HEAD
-LP=LightPipes.Init()
-=======
 from LightPipes import *
 
 root = Tk.Tk()
 root.wm_title("Unstable resonator")
 
->>>>>>> 2df140d1
 wavelength = 308*nm
 size=14*mm
 N=100
